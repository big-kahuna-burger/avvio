--- conflicted
+++ resolved
@@ -754,7 +754,6 @@
   })
 })
 
-<<<<<<< HEAD
 test('after return self', (t) => {
   t.plan(6)
 
@@ -786,7 +785,9 @@
     t.ok(afterCalled, 'after called')
     t.ok(pluginLoaded, 'plugin loaded')
     t.ok(second, 'second plugin loaded')
-=======
+  })
+})
+
 test('after 1 param swallows errors with server and timeout', (t) => {
   t.plan(3)
 
@@ -808,6 +809,5 @@
 
   server.ready(function (err) {
     t.error(err)
->>>>>>> 1d52997d
   })
 })