'use strict'

const fastq = require('fastq')
const EE = require('events').EventEmitter
const inherits = require('util').inherits
const Plugin = require('./plugin')
const debug = require('debug')('avvio')

function wrap (server, opts, instance) {
  const expose = opts.expose || {}
  const useKey = expose.use || 'use'
  const afterKey = expose.after || 'after'
  const readyKey = expose.ready || 'ready'
  const onCloseKey = expose.onClose || 'onClose'
  const closeKey = expose.close || 'close'

  if (server[useKey]) {
    throw new Error(useKey + '() is already defined, specify an expose option')
  }

  if (server[afterKey]) {
    throw new Error(afterKey + '() is already defined, specify an expose option')
  }

  if (server[readyKey]) {
    throw new Error(readyKey + '() is already defined, specify an expose option')
  }

  server[useKey] = function (a, b, c) {
    instance.use(a, b, c)
    return this
  }

  server[afterKey] = function (func) {
    if (typeof func !== 'function') {
      throw new Error('not a function')
    }
    instance.after(encapsulateThreeParam(func, this))
    return this
  }

  server[readyKey] = function (func) {
    if (func && typeof func !== 'function') {
      throw new Error('not a function')
    }
    return instance.ready(func ? encapsulateThreeParam(func, this) : undefined)
  }

  server[onCloseKey] = function (func) {
    if (typeof func !== 'function') {
      throw new Error('not a function')
    }
    instance.onClose(encapsulateTwoParam(func, this))
    return this
  }

  server[closeKey] = function (func) {
    if (func && typeof func !== 'function') {
      throw new Error('not a function')
    }
    instance.close(encapsulateThreeParam(func, this))
    return this
  }
}

function Boot (server, opts, done) {
  if (typeof server === 'function' && arguments.length === 1) {
    done = server
    opts = {}
    server = null
  }

  if (typeof opts === 'function') {
    done = opts
    opts = {}
  }

  opts = opts || {}

  if (!(this instanceof Boot)) {
    const instance = new Boot(server, opts, done)

    if (server) {
      wrap(server, opts, instance)
    }

    return instance
  }

  if (opts.autostart !== false) {
    opts.autostart = true
  }

  server = server || this

  this._server = server
  this._current = []
  this._error = null

  if (done) {
    this.once('start', done)
  }

  this.started = false
  this.booted = false

  this._readyQ = fastq(this, callWithCbOrNextTick, 1)
  this._readyQ.pause()
  this._readyQ.drain = () => {
    this.booted = true
    this.emit('start')
  }

  this._closeQ = fastq(this, closeWithCbOrNextTick, 1)
  this._closeQ.pause()
  this._closeQ.drain = () => {
    this.emit('close')
  }
  this._thereIsCloseCb = false

  this._doStart = null
  const main = new Plugin(this, (s, opts, done) => {
    this._doStart = done
    if (opts.autostart) {
      this.start()
    }
  }, opts, noop)

  Plugin.loadPlugin.call(this, main, (err) => {
    debug('root plugin ready')
    if (err) {
      this._error = err
      if (this._readyQ.length() === 0) {
        throw err
      }
    } else {
      this._readyQ.resume()
    }
  })
}

inherits(Boot, EE)

Boot.prototype.start = function () {
  this.started = true

  // we need to wait any call to use() to happen
  process.nextTick(this._doStart)
}

// allows to override the instance of a server, given a plugin
Boot.prototype.override = function (server, func, opts) {
  return server
}

// load a plugin
Boot.prototype.use = function (plugin, opts, callback) {
  if (typeof opts === 'function') {
    callback = opts
    opts = null
  }

  if (typeof plugin === 'function') {
    this._addPlugin(plugin, opts, callback)
  } else if (Array.isArray(plugin)) {
    for (var i = 0; i < plugin.length; i++) {
      this._addPlugin(plugin[i], opts, callback)
    }
  } else {
    throw new Error('plugin must be a function')
  }

  return this
}

Boot.prototype._addPlugin = function (plugin, opts, callback) {
  if (typeof plugin !== 'function') {
    throw new Error('plugin must be a function')
  }
  opts = opts || {}
  callback = callback || null

  if (this.booted) {
    throw new Error('root plugin has already booted')
  }

  // we always add plugins to load at the current element
  const current = this._current[0]

  const obj = new Plugin(this, plugin, opts, callback)

  if (current.loaded) {
    throw new Error(`Impossible to load "${obj.name}" plugin because the parent "${current.name}" was already loaded`)
  }

  // we add the plugin to be loaded at the end of the current queue
  current.enqueue(obj, (err) => {
    if (err) {
      this._error = err
    }
  })
}

Boot.prototype.after = function (func, cb) {
  this.use(_after.bind(this), cb)

  function _after (s, opts, done) {
    callWithCbOrNextTick.call(this, func, done)
  }

  return this
}

Boot.prototype.onClose = function (func) {
  this._closeQ.unshift(func, callback.bind(this))

  function callback (err) {
    if (err) this._error = err
  }

  return this
}

Boot.prototype.close = function (func) {
  this._error = null
  if (func) {
    if (typeof func !== 'function') {
      throw new Error('not a function')
    }
    this._closeQ.push(func)
    this._thereIsCloseCb = true
  }
  process.nextTick(this._closeQ.resume.bind(this._closeQ))
}

Boot.prototype.ready = function (func) {
<<<<<<< HEAD
  if (func) {
    if (typeof func !== 'function') {
      throw new Error('not a function')
    }
    this._readyQ.push(func)
    return
  }

  return new Promise((resolve, reject) => {
    this._readyQ.push(readyPromiseCB)

    function readyPromiseCB (err, context, done) {
      if (err) {
        reject(err)
      } else {
        resolve(context)
      }
      process.nextTick(done)
    }
  })
=======
  this._readyQ.push(func)
  this.start()
  return this
>>>>>>> a838e706
}

function noop () {}

function callWithCbOrNextTick (func, cb, context) {
  context = this._server
  var err = this._error

  // with this the error will appear just in the next after/ready callback
  this._error = null
  if (func.length === 0) {
    this._error = err
    func()
    process.nextTick(cb)
  } else if (func.length === 1) {
    func(err)
    process.nextTick(cb)
  } else if (func.length === 2) {
    func(err, cb)
  } else {
    func(err, context, cb)
  }
}

function closeWithCbOrNextTick (func, cb, context) {
  context = this._server
  if (this._closeQ.length() === 0 && this._thereIsCloseCb) {
    if (func.length === 0 || func.length === 1) {
      func(this._error)
      process.nextTick(cb)
    } else if (func.length === 2) {
      func(this._error, cb)
    } else {
      func(this._error, context, cb)
    }
  } else {
    if (func.length === 0 || func.length === 1) {
      func(context)
      process.nextTick(cb)
    } else {
      func(context, cb)
    }
  }
}

function encapsulateTwoParam (func, that) {
  return _encapsulateTwoParam.bind(that)
  function _encapsulateTwoParam (context, cb) {
    if (func.length === 0 || func.length === 1) {
      func(this)
      process.nextTick(cb)
    } else {
      func(this, cb)
    }
  }
}

function encapsulateThreeParam (func, that) {
  return _encapsulateThreeParam.bind(that)
  function _encapsulateThreeParam (err, cb) {
    if (!func) {
      process.nextTick(cb)
    } else if (func.length === 0 || func.length === 1) {
      func(err)
      process.nextTick(cb)
    } else if (func.length === 2) {
      func(err, cb)
    } else {
      func(err, this, cb)
    }
  }
}

module.exports = Boot
module.exports.express = function (app) {
  return Boot(app, {
    expose: {
      use: 'load'
    }
  })
}<|MERGE_RESOLUTION|>--- conflicted
+++ resolved
@@ -234,17 +234,18 @@
 }
 
 Boot.prototype.ready = function (func) {
-<<<<<<< HEAD
   if (func) {
     if (typeof func !== 'function') {
       throw new Error('not a function')
     }
     this._readyQ.push(func)
+    this.start()
     return
   }
 
   return new Promise((resolve, reject) => {
     this._readyQ.push(readyPromiseCB)
+    this.start()
 
     function readyPromiseCB (err, context, done) {
       if (err) {
@@ -255,11 +256,6 @@
       process.nextTick(done)
     }
   })
-=======
-  this._readyQ.push(func)
-  this.start()
-  return this
->>>>>>> a838e706
 }
 
 function noop () {}
