--- conflicted
+++ resolved
@@ -1,10 +1,6 @@
 {
   "name": "avvio",
-<<<<<<< HEAD
   "version": "7.0.0-alpha.2",
-=======
-  "version": "6.3.1",
->>>>>>> 718d4dc9
   "description": "Asynchronous bootstrapping of Node applications",
   "main": "boot.js",
   "scripts": {
@@ -47,7 +43,7 @@
   "dependencies": {
     "archy": "^1.0.0",
     "debug": "^4.0.0",
-    "fastq": "^1.6.0",
+    "fastq": "^1.6.1",
     "queue-microtask": "^1.1.2"
   }
 }